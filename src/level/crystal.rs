use std::collections::HashMap;

use bevy::prelude::*;
use bevy_ecs_ldtk::prelude::*;
use bevy_ecs_tilemap::tiles::TileTextureIndex;
use bevy_rapier2d::prelude::*;

<<<<<<< HEAD
use crate::{light::LightColor, lighting::occluder::ColliderBasedOccluder, shared::ResetLevel};
=======
use crate::{light::LightColor, shared::{ResetLevel, GroupLabel}};
>>>>>>> 0c6f7713

use super::{CurrentLevel, LevelSystems};

/// [`Plugin`] for managing all things related to [`Crystal`]s. This plugin responds to the
/// addition and removal of [`Activated`] [`Component`]s and updates the sprite and collider of
/// each crystal entity, in addition to handling initialization and cleanup on a [`LevelSwitchEvent`].
pub struct CrystalPlugin;

impl Plugin for CrystalPlugin {
    fn build(&self, app: &mut App) {
        app.add_event::<CrystalToggleEvent>()
            .init_resource::<CrystalCache>()
            .add_systems(
                PreUpdate,
                (
                    init_crystal_cache_and_ids,
                    add_crystal_colliders,
                    update_crystal_cache,
                )
                    .in_set(LevelSystems::Processing),
            )
            .add_systems(Update, on_crystal_changed.in_set(LevelSystems::Simulation))
            .add_systems(FixedUpdate, reset_crystals.run_if(on_event::<ResetLevel>));

        for i in 3..=10 {
            app.register_ldtk_int_cell_for_layer::<CrystalBundle>("Terrain", i);
        }

        for i in 1..=10 {
            app.register_ldtk_int_cell_for_layer::<CrystalIdBundle>("Crystalmap", i);
        }
    }
}

/// Enum that represents the crystals that a [`LightSensor`] should toggle. Differs from the
/// LightColor in that the white color requires an ID field.
#[derive(Debug, Default, Clone, Copy, Eq, Hash, PartialEq)]
pub struct CrystalColor {
    pub color: LightColor,
    pub id: i32,
}

/// Marker [`Component`] used to query for crystals, currently does not contain any information.
#[derive(Default, Component)]
pub struct Crystal {
    color: CrystalColor,
    init_active: bool,
    active: bool,
}

/// Identifier [`Component`] used to label the ID of white crystals
#[derive(Default, Component, Clone, Copy, PartialEq)]
pub struct CrystalId(i32);

impl From<IntGridCell> for CrystalId {
    fn from(value: IntGridCell) -> Self {
        CrystalId(value.value)
    }
}

/// Bundle registered with LDTK to spawn in white crystal identifiers
#[derive(Default, Bundle, LdtkIntCell)]
pub struct CrystalIdBundle {
    #[from_int_grid_cell]
    id: CrystalId,
}

#[derive(Debug, Default, Resource)]
pub struct CrystalCache {
    levels: HashMap<LevelIid, HashMap<CrystalColor, Vec<Entity>>>,
}

fn update_crystal_cache(
    mut ev_level: EventReader<LevelEvent>,
    mut crystal_cache: ResMut<CrystalCache>,
) {
    for ev in ev_level.read() {
        let LevelEvent::Despawned(iid) = ev else {
            continue;
        };
        if let Some(mp) = crystal_cache.levels.get_mut(iid) {
            mp.clear();
        }
    }
}

/// System that will initialize all the crystals, storing their entities in the appropriate level
/// -> crystal color location in the crystal cache.
fn init_crystal_cache_and_ids(
    mut commands: Commands,
    q_crystal_id: Query<(&GridCoords, &Parent, &CrystalId), (Added<CrystalId>, Without<Crystal>)>,
    mut q_crystals: Query<(Entity, &GridCoords, &Parent, &mut Crystal), Added<Crystal>>,
    q_level_iid: Query<&LevelIid>,
    q_parent: Query<&Parent, (Without<CrystalId>, Without<Crystal>)>,
    mut crystal_cache: ResMut<CrystalCache>,
) {
    if q_crystals.is_empty() {
        return;
    }

    // Hashmap of coordinates to color ids
    let mut coords_map: HashMap<LevelIid, HashMap<GridCoords, i32>> = HashMap::new();
    for (coords, parent, crystal_id) in q_crystal_id.iter() {
        let Ok(level_entity) = q_parent.get(**parent) else {
            continue;
        };
        let Ok(level_iid) = q_level_iid.get(**level_entity) else {
            continue;
        };
        coords_map
            .entry(level_iid.clone())
            .or_insert(HashMap::new())
            .insert(*coords, crystal_id.0);

        commands.entity(**parent).insert(Visibility::Hidden);
    }

    for (entity, coord, parent, mut crystal) in q_crystals.iter_mut() {
        let Ok(level_entity) = q_parent.get(**parent) else {
            continue;
        };
        let Ok(level_iid) = q_level_iid.get(**level_entity) else {
            continue;
        };

        // crystal.color is currently CrystalColor::White with id 0, we need to pull the proper ID
        // in if it exists
        let actual_color = CrystalColor {
            color: crystal.color.color,
            id: coords_map
                .get(&level_iid)
                .and_then(|mp| mp.get(coord))
                .copied()
                .unwrap_or(0),
        };

        crystal_cache
            .levels
            .entry(level_iid.clone())
            .or_insert(HashMap::new())
            .entry(actual_color)
            .or_insert(Vec::new())
            .push(entity);

        crystal.color = actual_color;
    }
}

/// Function to determine whether or not a cell value represents an Active Crystal. Does not use
/// the modulo operator as future crystal cell values need not necessarily follow the same pattern
/// in the future.
fn is_crystal_active(cell_value: IntGridCell) -> bool {
    match cell_value.value {
        3 | 5 | 7 | 9 => true,
        4 | 6 | 8 | 10 => false,
        _ => panic!("Cell value does not correspond to crystal!"),
    }
}

/// Function to determine the base color of the crystal.
fn crystal_color(cell_value: IntGridCell) -> LightColor {
    match cell_value.value {
        3 | 4 => LightColor::Red,
        5 | 6 => LightColor::Green,
        7 | 8 => LightColor::White,
        9 | 10 => LightColor::Blue,
        _ => panic!("Cell value does not correspond to crystal!"),
    }
}

impl From<IntGridCell> for Crystal {
    fn from(cell: IntGridCell) -> Self {
        let init_active = is_crystal_active(cell);

        Crystal {
            color: CrystalColor {
                color: crystal_color(cell),
                id: 0,
            },
            active: init_active,
            init_active,
        }
    }
}

/// [`Bundle`] registered with [`LdktEntityAppExt::register_ldtk_entity`](LdtkEntityAppExt) to spawn
/// crystals directly from Ldtk.
#[derive(Bundle, LdtkIntCell)]
pub struct CrystalBundle {
    #[from_int_grid_cell]
    crystal: Crystal,
    #[from_int_grid_cell]
    cell: IntGridCell,
    collider_based_occluder: ColliderBasedOccluder,
}

impl Default for CrystalBundle {
    fn default() -> Self {
        Self {
            collider_based_occluder: ColliderBasedOccluder { indent: 2.0 },
            crystal: Crystal::default(),
            cell: IntGridCell::default(),
        }
    }
}

fn add_crystal_colliders(
    mut commands: Commands,
    q_crystals: Query<(Entity, &IntGridCell), Added<Crystal>>,
) {
    for (entity, cell) in q_crystals.iter() {
        if crystal_color(*cell) == LightColor::Blue {
            let mut collider = commands.entity(entity);
            collider.insert(CollisionGroups::new(
                GroupLabel::TERRAIN,
                GroupLabel::ALL & !GroupLabel::BLUE_RAY
            ));
        }
        if is_crystal_active(*cell) {
            let mut collider = commands.entity(entity);
            collider.insert(Collider::cuboid(4.0, 4.0));
        }
    }
}

/// The horizontal offset between active crystals and inactive crystals in the crystal tilemap
const CRYSTAL_INDEX_OFFSET: u32 = 5;

/// Switches a crystal from inactive to active. Calling this on an already active crystal will
/// result in weird behavior.
fn activate_crystal(
    commands: &mut Commands,
    crystal_entity: Entity,
    crystal_index: &mut TileTextureIndex,
) {
    commands
        .entity(crystal_entity)
        .insert(Collider::cuboid(4.0, 4.0));
    crystal_index.0 -= CRYSTAL_INDEX_OFFSET;
}

/// Switches a crystal from active to inactive. Calling this on an already inactive crystal will
/// result in weird behavior.
fn deactivate_crystal(
    commands: &mut Commands,
    crystal_entity: Entity,
    crystal_index: &mut TileTextureIndex,
) {
    commands.entity(crystal_entity).remove::<Collider>();
    crystal_index.0 += CRYSTAL_INDEX_OFFSET;
}

/// [`System`] that listens to [`LevelSwitchEvent`]s to ensure that [`Crystal`] states are reset
/// when switching between rooms.
pub fn reset_crystals(
    mut commands: Commands,
    mut q_crystals: Query<(Entity, &mut Crystal, &mut TileTextureIndex)>,
) {
    for (entity, mut crystal, mut index) in q_crystals.iter_mut() {
        if crystal.active == crystal.init_active {
            continue;
        }
        if crystal.init_active {
            activate_crystal(&mut commands, entity, &mut index);
            crystal.active = true;
        } else {
            deactivate_crystal(&mut commands, entity, &mut index);
            crystal.active = false;
        }
    }
}

/// Event that will toggle all crystals of a certain color.
#[derive(Event)]
pub struct CrystalToggleEvent {
    pub color: CrystalColor,
}

/// [`System`] that listens to when [`Crystal`]s are activated or deactivated, updating the
/// [`Sprite`] and adding/removing [`FixedEntityBundle`] of the [`Entity`].
pub fn on_crystal_changed(
    mut commands: Commands,
    mut q_crystal: Query<(&mut Crystal, &mut TileTextureIndex)>,
    mut crystal_toggle_ev: EventReader<CrystalToggleEvent>,
    crystal_cache: Res<CrystalCache>,
    current_level: Res<CurrentLevel>,
) {
    if crystal_toggle_ev.is_empty() {
        return;
    }
    let Some(color_map) = crystal_cache.levels.get(&current_level.level_iid) else {
        return;
    };

    for CrystalToggleEvent { color } in crystal_toggle_ev.read() {
        let Some(crystals) = color_map.get(color) else {
            continue;
        };
        for crystal_entity in crystals.iter() {
            let Ok((mut crystal, mut index)) = q_crystal.get_mut(*crystal_entity) else {
                continue;
            };

            if crystal.active {
                deactivate_crystal(&mut commands, *crystal_entity, &mut index);
                crystal.active = false;
            } else {
                activate_crystal(&mut commands, *crystal_entity, &mut index);
                crystal.active = true;
            }
        }
    }
}<|MERGE_RESOLUTION|>--- conflicted
+++ resolved
@@ -5,11 +5,11 @@
 use bevy_ecs_tilemap::tiles::TileTextureIndex;
 use bevy_rapier2d::prelude::*;
 
-<<<<<<< HEAD
-use crate::{light::LightColor, lighting::occluder::ColliderBasedOccluder, shared::ResetLevel};
-=======
-use crate::{light::LightColor, shared::{ResetLevel, GroupLabel}};
->>>>>>> 0c6f7713
+use crate::{
+    light::LightColor,
+    lighting::occluder::ColliderBasedOccluder,
+    shared::{GroupLabel, ResetLevel},
+};
 
 use super::{CurrentLevel, LevelSystems};
 
@@ -225,7 +225,7 @@
             let mut collider = commands.entity(entity);
             collider.insert(CollisionGroups::new(
                 GroupLabel::TERRAIN,
-                GroupLabel::ALL & !GroupLabel::BLUE_RAY
+                GroupLabel::ALL & !GroupLabel::BLUE_RAY,
             ));
         }
         if is_crystal_active(*cell) {
