--- conflicted
+++ resolved
@@ -16,16 +16,11 @@
 };
 
 use kill::{kill_player_on_spike, reset_player_on_level_switch, reset_player_position};
-<<<<<<< HEAD
-use light::{handle_color_switch, preview_light_path, shoot_light, PlayerLightInventory};
-use movement::{move_player, crouch_player, queue_jump, PlayerMovement};
-=======
 use light::{
     despawn_angle_indicator, handle_color_switch, preview_light_path, shoot_light,
     spawn_angle_indicator, PlayerLightInventory,
 };
 use movement::{move_player, queue_jump, PlayerMovement};
->>>>>>> 03520275
 use spawn::{add_player_sensors, init_player_bundle, PlayerHurtMarker};
 
 mod kill;
@@ -54,12 +49,6 @@
             Update,
             queue_jump
                 .run_if(input_just_pressed(KeyCode::Space))
-                .before(move_player)
-                .in_set(LevelSystems::Simulation),
-        )
-        .add_systems(
-            Update,
-            crouch_player
                 .before(move_player)
                 .in_set(LevelSystems::Simulation),
         )
